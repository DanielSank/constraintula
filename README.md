# constraintula

```python
import attr
import constraintula
import numpy as np

PI = np.pi

area, radius = constraintula.symbols('area radius')


<<<<<<< HEAD
@constraintula.constrain([area - PI * radius**2])
@attr.attrs(frozen=True)
=======
@constraintula.contrain([area - PI * radius**2])
@attr.dataclass(frozen=True)
>>>>>>> 27b49afe
class Circle:
    radius: float
    area: float

circle_from_radius = Circle(radius=2)
circle_from_area = Circle(area=42)
```

## Installation

### User
```
pip install constraintula
```

### Developer
```
pip install -e .[dev]
```

## Disclaimer

This is not an officially supported Google product.<|MERGE_RESOLUTION|>--- conflicted
+++ resolved
@@ -10,13 +10,8 @@
 area, radius = constraintula.symbols('area radius')
 
 
-<<<<<<< HEAD
 @constraintula.constrain([area - PI * radius**2])
-@attr.attrs(frozen=True)
-=======
-@constraintula.contrain([area - PI * radius**2])
 @attr.dataclass(frozen=True)
->>>>>>> 27b49afe
 class Circle:
     radius: float
     area: float
